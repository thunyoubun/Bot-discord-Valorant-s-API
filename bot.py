--- conflicted
+++ resolved
@@ -6,11 +6,7 @@
 
 bot = commands.Bot(command_prefix="!" , intents=discord.Intents.all())
 
-<<<<<<< HEAD
-BOT_TOKEN = "TOKENs"
-=======
 BOT_TOKEN = "TOKEN"
->>>>>>> d2332cb2
 
 
 class Bot(commands.Bot):
